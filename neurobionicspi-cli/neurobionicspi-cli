#!/bin/bash

if [ "$(id -u)" != "0" ]; then
   echo "This tool must be run as root. Please use sudo" 1>&2
   exit 1
fi

echo "=================================================" | tee -a /etc/neurobionicspi-cli.log
echo "neurobionicspi-cli: $(date)" | tee -a /etc/neurobionicspi-cli.log

# Variables for connectivity routine

wifi=wlan0
entnetworkssid=""

client_conf="/etc/systemd/network/08-${wifi}-CLI.network"
ap_conf="/etc/systemd/network/12-${wifi}-AP.network"
client_wifi_conf="/etc/wpa_supplicant/config/wpa_supplicant-wlan0-client.conf"
ap_wifi_conf="/etc/wpa_supplicant/config/wpa_supplicant-wlan0-ap.conf"
wifi_conf="/etc/wpa_supplicant/wpa_supplicant-wlan0.conf"

temp_file="${client_wifi_conf}.tmp"

# Email count file
COUNT_FILE="/etc/neurobionicspi-cli.count"

# Read email count from file, or initialize to 0 if file does not exist
if [ -f "$COUNT_FILE" ]; then
    SUCCESS_COUNT=$(cat $COUNT_FILE)
else
    SUCCESS_COUNT=0
fi

is_ap_conf () {
    if [ -e $ap_conf ]; then
        echo "is_ap_conf: True" | tee -a /etc/neurobionicspi-cli.log
        return 0
    else
        echo "is_ap_conf: False" | tee -a /etc/neurobionicspi-cli.log
        return 1
    fi
}

is_wpa_ap() {
    if wpa_cli -i $wifi status | grep -q "mode=AP"; then
        echo "is_wpa_cli_ap: True" | tee -a /etc/neurobionicspi-cli.log
        return 0
    else
        echo "is_wpa_cli_ap: False" | tee -a /etc/neurobionicspi-cli.log
        return 1
    fi
}

is_client_conf () {
    if [ -e $client_conf ]; then
        echo "is_client_conf: True" | tee -a /etc/neurobionicspi-cli.log
        return 0
    else
        echo "is_client_conf: False" | tee -a /etc/neurobionicspi-cli.log
        return 1
    fi
}

is_wpa_client() {
    if wpa_cli -i $wifi status | grep -q "mode=station"; then
        echo "is_wpa_client: True" | tee -a /etc/neurobionicspi-cli.log
        return 0
    else
        echo "is_wpa_client: False" | tee -a /etc/neurobionicspi-cli.log
        return 1
    fi
}

# Functions for connectivity routine, read more at https://raspberrypi.stackexchange.com/questions/100195
# Configuring Access Point (AP) mode
configure_ap () {
    if is_wpa_client; then

        sudo cp $ap_wifi_conf $wifi_conf

        if is_client_conf; then
            echo "Client network configurations exists. Removing client configuration." | sudo tee -a /etc/neurobionicspi-cli.log
            sudo mv $client_conf $client_conf~
        fi

        if ! is_ap_conf; then
            echo "AP network configuration is missing. Creating AP network configuration." | sudo tee -a /etc/neurobionicspi-cli.log
            sudo mv $ap_conf~ $ap_conf
        fi

        echo "Restarting networkd." | sudo tee -a /etc/neurobionicspi-cli.log
        sudo systemctl restart systemd-networkd

    elif is_wpa_ap; then

        sudo cp $ap_wifi_conf $wifi_conf

        if ! is_ap_conf; then
            echo "AP network configuration is missing. Creating AP network configuration." | sudo tee -a /etc/neurobionicspi-cli.log
            sudo mv $ap_conf~ $ap_conf
        fi

        if is_client_conf; then
            echo "Both AP and client network configurations exist. Removing client configuration and restarting networkd." | sudo tee -a /etc/neurobionicspi-cli.log
            sudo mv $client_conf $client_conf~
        fi

        echo "In AP mode but not configured as such. Restarting networkd." | sudo tee -a /etc/neurobionicspi-cli.log
        sudo systemctl restart systemd-networkd

    else
        echo "Something went wrong. Neither AP nor client mode is active." | sudo tee -a /etc/neurobionicspi-cli.log
    fi
}

# Configuring Client (CLI) mode

configure_client () {
    if is_wpa_ap; then

        sudo cp $client_wifi_conf $wifi_conf

        if is_ap_conf; then
            echo "AP network configurations exists. Removing AP configuration." | sudo tee -a /etc/neurobionicspi-cli.log
            sudo mv $ap_conf $ap_conf~
        fi

        if ! is_client_conf; then
            echo "Client network configuration is missing. Creating client network configuration." | sudo tee -a /etc/neurobionicspi-cli.log
            sudo mv $client_conf~ $client_conf
        fi

        echo "Restarting networkd." | sudo tee -a /etc/neurobionicspi-cli.log
        sudo systemctl restart systemd-networkd

    elif is_wpa_client; then

        sudo cp $client_wifi_conf $wifi_conf

        if ! is_client_conf; then
            echo "Client network configuration is missing. Creating client network configuration." | sudo tee -a /etc/neurobionicspi-cli.log
            sudo mv $client_conf~ $client_conf
        fi

        if is_ap_conf; then
            echo "Both AP and client network configurations exist. Removing AP configuration and restarting networkd." | sudo tee -a /etc/neurobionicspi-cli.log
            sudo mv $ap_conf $ap_conf~
        fi

        echo "In client mode but not configured as such. Restarting networkd." | sudo tee -a /etc/neurobionicspi-cli.log
        sudo systemctl restart systemd-networkd

    else
        echo "Something went wrong. Neither AP nor client mode is active." | sudo tee -a /etc/neurobionicspi-cli.log
    fi
}

# Searching for networks after a timeout

reconfigure_wpa_supplicant () {
    sleep "$1"
    wpa_cli -i $wifi reconfigure
}

# Function to find and update the BSSID in the configuration file

update_bssid() {
    # Check if the SSID exists in the configuration
    if grep -q "ssid=\"$entnetworkssid\"" "$client_wifi_conf"; then
        echo "$entnetworkssid network block found in the configuration file." | tee -a /etc/neurobionicspi-cli.log

        # Perform a fresh scan to get all available BSSIDs
        wpa_cli -i wlan0 scan
        sleep 1
        echo "Scanning for available networks..." | tee -a /etc/neurobionicspi-cli.log

        # Find the BSSID with the strongest signal
        best_bssid=$(wpa_cli -i wlan0 scan_results | awk "/$entnetworkssid/ {print \$1; exit}")
        # Find the line number of the first occurrence of the $entnetworkssid network block
        start_line=$(grep -n "ssid=\"$entnetworkssid\"" $client_wifi_conf | awk -F ":" 'NR==1{print $1}')

        # Find the line number of the end of the $entnetworkssid network block
        end_line=$(awk "/ssid=\"$entnetworkssid\"/,/}/" $client_wifi_conf | grep -n "}" | awk -F ":" 'NR==1{print $1}')

        # Check if the BSSID tag already exists in the configuration file
        if awk "/ssid=\"$entnetworkssid\"/,/}/" $client_wifi_conf | grep -q "bssid="; then
            # Extract the first BSSID line from the $entnetworkssid network block
            bssid_line=$(awk "/ssid=\"$entnetworkssid\"/,/}/" $client_wifi_conf | grep -m1 "bssid=")
            # Split the line on the equal sign and print the second field to get the BSSID value
            original_bssid=$(echo $bssid_line | awk -F "=" '{print $2}' | tr -d ' ')

            # Checking if a network restart is required because we want the best bssid network block to be active
            if [ "$original_bssid" != "$best_bssid" ]; then
                # Replace the existing BSSID tag with the new one
                sed -i "/ssid=\"$entnetworkssid\"/{n;s/^\(\s*bssid\s*=\s*\).*$/\1$best_bssid/}" $client_wifi_conf
                # sudo cp $client_wifi_conf $wifi_conf
                echo "Updated BSSID differs from the original. Network restart required." | tee -a /etc/neurobionicspi-cli.log
                reconfigure_wpa_supplicant 1
                exit 0
            else
                echo "Best BSSID matches the original. No network restart required." | tee -a /etc/neurobionicspi-cli.log
            fi

        else
            # Add the BSSID tag to the configuration file
            sed -i "${start_line}s/$/\n	bssid=$best_bssid/" $client_wifi_conf
            # sudo cp $client_wifi_conf $wifi_conf
            echo "Added BSSID tag to the configuration file." | tee -a /etc/neurobionicspi-cli.log

            echo "Restarting the networking now!" | tee -a /etc/neurobionicspi-cli.log
            # restart the network because we want the best bssid network block to be active
            reconfigure_wpa_supplicant 1
            exit 0
        fi
    else
        echo "$entnetworkssid network block not found in the configuration file. Skipping BSSID update." | tee -a /etc/neurobionicspi-cli.log
    fi
}

# Manual execution via command line arguments

case "$1" in

    --help)
        echo -e ""
        echo -e "Usage: \e[1mneurobionicspi-cli [OPTION]\e[0m"
        echo -e ""
        echo -e "\e[1mOptions:\e[0m"
        echo -e ""
        echo -e "  \e[1;36m--start-ap\e[0m          Enable Access Point (AP) mode. This will turn your device into a wireless access point."
        echo -e "  \e[1;36m--stop-ap\e[0m           Disable Access Point (AP) mode. This will turn off the wireless access point mode and turn on client mode."
        echo -e "  \e[1;36m--show-networks\e[0m     Show defined networks. This will display a list of all networks defined in the configuration file."
        echo -e "  \e[1;36m--add-network\e[0m       Adds a network to the wpa_supplicant configuration file but does not connect to it. Please use --select-network to connect to the network."
        echo -e "  \e[1;36m--select-network\e[0m    Select a network by index. This allows you to choose a network from the list of defined networks."
        echo -e "  \e[1;36m--update-bssid\e[0m      Update the BSSID in the configuration file. This will change the BSSID of the enterprise network."
        echo -e "  \e[1;36m--send-ip\e[0m           Send the IP address via email. This will send the device's current IP address to the specified email address(es)."
        echo -e "  \e[1;36m--add-email\e[0m         Add an email address to the recipient list. This will add a new email address to the list of recipients for IP address notifications."
        echo -e ""
        exit 0
        ;;

    --start-ap)
        configure_ap
        reconfigure_wpa_supplicant 1
        exit 0
        ;;

    --stop-ap)
        configure_client
        reconfigure_wpa_supplicant 1
        exit 0
        ;;

    --select-network)
        configure_client
        wpa_cli -i $wifi select_network $2
        ;;

    --add-network)
        if [ -z "$2" ] || [ -z "$3" ] || [ -z "$4" ]; then
            echo "Insufficient arguments provided. Please provide the SSID, PSK, and priority as arguments."
            exit 1
        fi
        ssid=$2
        psk=$3
        priority=$4
        echo -e "\nnetwork={\n\tpriority=${priority}\n\tscan_ssid=1\n\tssid=\"${ssid}\"\n\tpsk=\"${psk}\"\n}" >> $client_wifi_conf
        echo "Network added successfully."
        exit 0
        ;;
    
    --show-networks)
        awk -F= '/^[ \t]*ssid=/ {if (!seen[$2]++) print count++ " " $2}' $client_wifi_conf
        exit 0
        ;;

    --update-bssid)
        update_bssid
        ;;

    --is-ap)
        is_ap_conf
        exit 0
        ;;

    --is-client)
        is_client_conf
        exit 0
        ;;

    --send-ip)
        python3 /etc/startup_mailer.py
        exit 0
        ;;

    --add-email)
        if [ -z "$2" ]; then
            echo "No email address provided. Please provide an email address as an argument."
            exit 1
        fi

        email=$2

        if grep -q "${email}" /etc/startup_mailer.py; then
            echo "Email address is already present."
            exit 0
        fi

        sed -i "s/\(recipient_str = \"\)\([^\"]*\)\"/\1\2, ${email}\"/" /etc/startup_mailer.py
        echo "Email address added successfully."
        exit 0
        ;;

    --remove-email)
        if [ -z "$2" ]; then
            echo "No email address provided. Please provide an email address as an argument."
            exit 1
        fi
        email=$2
<<<<<<< HEAD
        if grep -q "${email}" /etc/startup_mailer.py; then
            echo "Email address is present, proceeding to remove it."
            sed -i "s/\(recipient_str = \".*\)\(${email}, \|, ${email}\)\(.*\"\)/\1\3/" /etc/startup_mailer.py
            echo "Email address removed successfully."
            exit 0
        fi

        echo "Email address not found."
=======
        sed -i "s/\(recipient_str = \"\)\([^\"]*\), ${email}\"/\1\2\"/" /etc/startup_mailer.py
        echo "Email address removed successfully."
        exit 0
>>>>>>> 2d668ed8
        ;;

esac

# Automated execution based on wpa_supplicant activity

case "$2" in

    AP-ENABLED)
        echo "AP mode is enabled." | tee -a /etc/neurobionicspi-cli.log
        configure_ap
        ;;

    CONNECTED)
        echo "Connected: Client mode is connected." | tee -a /etc/neurobionicspi-cli.log
        configure_client
        update_bssid

        if is_wpa_client; then
            echo "Client mode is active; updating the BSSID." | tee -a /etc/neurobionicspi-cli.log
            
            max_attempts=10
            attempt=1

            while [ $attempt -le $max_attempts ]; do
                python3 /etc/startup_mailer.py
                if [ $? -eq 0 ]; then
                    echo "A login ticket was emailed successfully." | tee -a /etc/neurobionicspi-cli.log

                    ((SUCCESS_COUNT++))

                    echo "SUCCESS: CLI MODE ON" | tee -a /etc/neurobionicspi-cli.log
                    echo $SUCCESS_COUNT > $COUNT_FILE
                    break
                else
                    echo "Python script failed. Retrying in a second." | tee -a /etc/neurobionicspi-cli.log
                    sleep 1
                    attempt=$((attempt + 1))
                fi
            done

            if [ $attempt -gt $max_attempts ]; then
                echo "Switching to AP mode" | tee -a /etc/neurobionicspi-cli.log
                echo "FAIL: AP MODE ON" | tee -a /etc/neurobionicspi-cli.log
                configure_ap
            else
                echo "Completed emailing routine in $attempt attempt(s)." | tee -a /etc/neurobionicspi-cli.log
            fi
        else
            echo "Client mode is not active; skipping emailing routine" | tee -a /etc/neurobionicspi-cli.log
            echo "FAIL: AP MODE ON" | tee -a /etc/neurobionicspi-cli.log
            configure_ap
        fi
        ;;

    DISCONNECTED)
        echo "Disconnected: Configure client mode." | tee -a /etc/neurobionicspi-cli.log
        configure_client
        reconfigure_wpa_supplicant 1
        ;;

esac<|MERGE_RESOLUTION|>--- conflicted
+++ resolved
@@ -317,7 +317,7 @@
             exit 1
         fi
         email=$2
-<<<<<<< HEAD
+        
         if grep -q "${email}" /etc/startup_mailer.py; then
             echo "Email address is present, proceeding to remove it."
             sed -i "s/\(recipient_str = \".*\)\(${email}, \|, ${email}\)\(.*\"\)/\1\3/" /etc/startup_mailer.py
@@ -326,11 +326,6 @@
         fi
 
         echo "Email address not found."
-=======
-        sed -i "s/\(recipient_str = \"\)\([^\"]*\), ${email}\"/\1\2\"/" /etc/startup_mailer.py
-        echo "Email address removed successfully."
-        exit 0
->>>>>>> 2d668ed8
         ;;
 
 esac
