<p align="center">
  <img src="/assets/banner.png" width="100%">
</p>

<p align="center">
  <a href="https://www.raspberrypi.com/products/"><img src="https://img.shields.io/badge/Tested%20on-Raspberry%20Pi%20-c51a4a" alt="Raspi"></a>
  <a href="https://www.raspberrypi.com/software/"><img src="https://img.shields.io/badge/supports-raspbian-red" alt="raspbian"></a>
  <a href="https://www.raspberrypi.com/software/"><img src="https://img.shields.io/badge/kernel-64bit-blue" alt="kernel"></a>  
  <a href="https://ubuntu.com/download/raspberry-pi"><img src="https://img.shields.io/badge/supports-ubuntu%20RT-orange" alt="ubuntu"></a>
  <a href="https://github.com/neurobionics/robot-ci/actions/workflows/build.yml"><img src="https://github.com/neurobionics/robot-ci/actions/workflows/build.yml/badge.svg" alt="build"></a>
</p>

**Robot CI**: Effortless building, testing, and deploying customized robot operating systems at scale. This tool lets you **version control your entire robot OS configuration and makes remote development a breeze**.

## 🎯 Key Features

This tool solves common challenges in robotics development:

| Feature | Description |
|---------|-------------|
| **Version-Controlled OS** | Track and manage your robot environment in code, enabling reproducible builds with GitHub Actions, and allowing for easy rollbacks and collaboration. |
| **Remote Development** | Provides optimized headless server images with automatic IP notifications via email, facilitating seamless remote development. |
| **Customizable Environment** | Allows for the pre-installation of drivers and custom packages, and the configuration of services and boot sequences to tailor the environment to specific needs. |
| **Network Auto-Config** | Automatically connects to WiFi networks and establishes a fallback access point when no WiFi networks are available, ensuring continuous connectivity. |

## 👥 Ideal for Developers Who
- Want to **streamline the RPi setup process** for students, teams, interns, etc.
- Desire a **version-controlled robot environment**.
- Require **reproducible** development setups.
- Prefer **remote development** over manual RPi configuration.
- **Manage multiple robots** with similar configurations.

## 🛠️ Example Use Cases
- **Research labs** managing multiple test platforms or robots
- Robotics companies **deploying a fleet of robots**
- Educational institutions maintaining **student robots for course projects**
- Development teams needing **consistent robot environments** across multiple robots

> [!NOTE]
> Currently tested on Raspberry Pi 4 and 5. May not be compatible with Raspberry Pi Zero.

## Getting Started
If you're unfamiliar with GitHub, we recommend their tutorials available on [GitHub's YouTube channel](https://www.youtube.com/@GitHub)

### 1. Repository Setup
You have two options to use this repository:

1. **Fork the Repository** (Recommended)
   - Click the "Fork" button at the top of this repository
   - Maintains connection to the original repository
   - Useful if you want to receive future updates and contribute back

2. **Use as a Template**
   - Click the green "Use this template" button at the top of this repository
   - This creates a new repository with a clean history
   - Best for starting your own customized version

Choose the option that best suits your needs:
- Choose **Fork** if you want to stay updated with the original repository's changes
- Choose **Template** if you want a clean slate for your own project

### 2. Secrets Setup

The next step is to create the secrets that securely handle sensitive information. These secrets will be added to the image configuration when running the workflow. To add secrets, navigate to the Settings tab, and select **Secrets and variables**, and select Actions. Create each of the following secrets, making sure to use the same variable naming:

| Secret | Purpose |
|--------|---------|
| `EMAIL_ADDRESS` | Email address(es) to send notifications to; separate multiple addresses with commas **("," and not ", ")** |
| `ENTNETWORK_SSID` | Enterprise (e.g. university) wifi network name |
| `ENTNETWORK_IDENTITY` | Network username |
| `ENTNETWORK_PASSWORD` | Network password |
| `ENTNETWORK_PRIORITY` | Choose connection priority (e.g. a number greater than five will be higher priority; higher is greater priority) |
| `SMTP_SERVER` | SMTP server for email notifications, for Gmail use `smtp.gmail.com` |
| `SMTP_USERNAME` | Username for the email account that will send notifications |
| `SMTP_PASSWORD` | Password for the email account that will send notifications |
| `WIFI_COUNTRY_CODE` | WiFi country code, defaults to US if not set |

Optional secrets:

| Secret | Purpose |
|--------|---------|
| `TIMEZONE` | Timezone for the device, defaults to America/New_York if not set |
| `KEYBOARD_LAYOUT` | Keyboard layout, defaults to us if not set |
| `KEYBOARD_MODEL` | Keyboard model, defaults to pc105 if not set |

#### Optional: Configuring SMTP
To send email notifications, you can configure a Gmail account to work with SMTP (Simple Mail Transfer Protocol). This is easiest with a personal Gmail account, because certain organization or university accounts may have restrictions on creating an app password (a requirement for SMTP configuration).

> *Note: For non-Gmail accounts, more guidelines on SMTP configuration can be found [here](https://support.google.com/a/answer/176600?hl=en).*

1. Go to your [Google Account Settings](https://myaccount.google.com/security).
2. Enable [2-Step Verification](https://support.google.com/accounts/answer/185839?hl=en&co=GENIE.Platform%3DDesktop) if it's not already turned on.
3. Generate an App Password:
   - In your Google Account Settings, go to `Security`, and click `App Passwords`. You can also navigate to your App Passwords by clicking [here](https://myaccount.google.com/apppasswords).
   - Select **Mail** as the app.
   - Choose any name for the device.
   - Click **Generate**.
   - Copy the 16-character code (including the spaces).
4. Add the following values to your secret variables:
   - `SMTP_PASSWORD`: the App Password you just generated
   - `SMTP_USERNAME`: your full Gmail address (e.g. `[your-username]@gmail.com`)
   - `SMTP_SERVER`: `smtp.gmail.com`

### 3. Build Your Image
1. Navigate to the **Actions** tab, enable workflows by clicking on the green button, and then select **Build** from the left hand side
2. Click the **Run Workflow** button and select your build options:
   - Choose between `raspbian` (default) or `ubuntu`
      > *Note: ubuntu is NOT compatible with Raspberry Pi 4*
   - Provide your `admin password` and `user password`. Users are created based on the `EMAIL_ADDRESS` secret, for example, if `EMAIL_ADDRESS` secret is set to "user1@example.com,user2@example.com", two users will be created: "user1" and "user2" and the first user will be considered the admin and all other users will be considered regular users.
   - Configure WiFi settings for additional home networks
   - Be sure to record this information--you will need it (e.g. access point login info)
   - ☕ Grab a cup of coffee. This process takes about ten minutes
3. Once the build is complete, click on the **build**, and the OS image will be available as an artifact in the Actions tab. It will be a .zip file available for download. 

### 4. Deploy & Connect
1. Download and flash the image to an SD card using [Raspberry Pi Imager](https://www.raspberrypi.com/software/)
   - Select your RPi hardware version number in the Raspberry Pi Imager
   - Choose the Operating System, scroll to the last option, and select **Use custom**
   - Browse to the custom image recently downloaded from your image build
   - Select the SD card as the storage medium
   - Select No to 'Apply OS customization options?' 
3. Boot your RPi. Please use a 15-25+ W power supply (e.g not a low-power PC USB port) to ensure proper RPi functionality

> [!NOTE]
> **First Boot**: After powering on your Raspberry Pi for the first time, wait 5 minutes and then power off and on again. This first boot will not send an email. Please power cycle after five minutes for the email and network services to be available. This is only required for the first boot.

3. Connect via:
   - Enterprise or Home network: Check your email for the IP address
   - Fallback Access-Point (AP) mode: Connect to RPi's network (IP: 10.0.0.200)

If you encounter connection issues, good troubleshooting steps include connecting a monitor and visualizing the boot sequence. 

<<<<<<< HEAD
## 🐞 Debugging

If you haven't received an IP address email within **10 minutes** of powering on your Raspberry Pi, follow these troubleshooting steps:

### 1. Check for Access Point Broadcast
- Your RPi should create an access point if it couldn't connect to known networks or send the IP email
- Look for the access point SSID you configured during setup in your available networks
- If you can connect to this access point, SSH into the RPi:
  ```
  ssh <username>@10.0.0.200
  ```
- If no access point is visible:
  - Connect a monitor and keyboard directly to your Raspberry Pi
  - Continue with the following diagnostic steps

### 2. Verify Network Connection
Check your network interfaces with:
```
ifconfig
```
Look for:
- `eth#` for Ethernet connections
- `wlan#` for Wi-Fi connections

Note: `#` indicates the interface number (typically `wlan0` for the primary Wi-Fi interface)

A successful connection shows an IP address next to `wlan0`. If missing, your network configuration needs attention.

### 3. Inspect Environment Variables
Environment variables control network, email, and SMTP server configuration:
```
cat /etc/environment
```

To modify any incorrect values:
```
sudo nano /etc/environment
```

Save changes with `Ctrl + O`, exit with `Ctrl + X`, then reboot:
```
sudo reboot
```

### 4. Examine Network Configurations
Network connection files are stored in:
```
cd /etc/NetworkManager/system-connections
```

View a specific network configuration:
```
sudo cat <network_SSID>.nmconnection
```

For enterprise networks, verify:
- `ssid` matches your target network
- `identity` contains the correct username
- `password` contains the correct credentials

For home networks, verify:
- `ssid` matches your home network name
- `psk` contains the correct password

To edit a configuration:
```
sudo nano <network_SSID>.nmconnection
```

After making changes, reboot your Raspberry Pi:
```
sudo reboot
```

If problems persist, please [open an issue](https://github.com/neurobionics/robot-ci/issues). Note that networking issues can be complex and specific to your environment, but we'll do our best to assist.
=======

### 5. Connect from Workstation to your Raspberry Pi
1. Download VS Code for your local machine. You can select the link below for your respective operating system and follow the tutorial: [macOS](https://code.visualstudio.com/), [Linux](https://code.visualstudio.com/), [Windows](https://code.visualstudio.com/). 

2. Once VS Code is downloaded, open the application and navigate to the Extensions tab on the upper left side of the window. Click the Extensions icon on the sidebar (or press <kbd>Ctrl</kbd> + <kbd>Shift</kbd> + <kbd>X</kbd>). Once in the Extensions tab, search for “Remote Development” and install the ssh extension published by Microsoft.

3. Connect to Raspberry Pi via SSH in VS Code
   - Press <kbd>Cmd</kbd> + <kbd>Shift</kbd> + <kbd>P</kbd> (Mac) or <kbd>Ctrl</kbd> + <kbd>Shift</kbd> + <kbd>P</kbd> (Windows) to open Command Palette.
   - Type and select <kbd>Remote-SSH: Connect to Host...</kbd>
   - Enter the SSH connection string: <kbd>ssh <user>@<IP Address></kbd>, where <kbd>IP</kbd> is the IP address of the raspberry pi you get via email notification or the local internet. <kbd>user</kbd> is the name previously configured when adding your email address
   - Enter the default Password when prompted.
   - After connecting, VS Code will prompt you to open a folder from your Pi. You can now edit files, run terminals, and develop just like local, but on your Raspberry Pi! 


>>>>>>> 9d522c61

## 🌐 Network Behavior

Network management is streamlined by [Robonet](https://github.com/neurobionics/robonet), our custom CLI tool designed to simplify network configuration and management.

Here's a brief overview of its functionality:

- **Primary Connection**: Automatically connects to prioritized WiFi networks.
- **Fallback Mode**: Establishes an access point with a static IP of `10.0.0.200` when no preferred networks are available. Keeping 
- **IP Notification**: Sends an email notification with the device's IP address upon successful connection.

Read more about Robonet [here](https://github.com/neurobionics/robonet).

## Additional Configuration

1. Edit the `motd` file to customize the message of the day. This is displayed when the user logs in.
2. Edit the `packages.Pifile` file to install additional packages, services, and boot sequences.
3. Edit the `ssh.Pifile` file to configure SSH access for users.
4. Edit the `source.Pifile` file to build from a custom source that is not a default raspbian or ubuntu image.

## 🤝 Contributing

All contributions are welcome! Please:
1. Fork the repository
2. Create a feature branch
3. Submit a pull request

## 📜 License

This project is licensed under [Apache 2.0](LICENSE).

## 🐛 Issues

Found a bug or have a suggestion? Please [open an issue](https://github.com/neurobionics/robot-ci/issues).<|MERGE_RESOLUTION|>--- conflicted
+++ resolved
@@ -128,9 +128,20 @@
    - Enterprise or Home network: Check your email for the IP address
    - Fallback Access-Point (AP) mode: Connect to RPi's network (IP: 10.0.0.200)
 
-If you encounter connection issues, good troubleshooting steps include connecting a monitor and visualizing the boot sequence. 
-
-<<<<<<< HEAD
+If you encounter any issues, please follow the debugging steps below. 
+
+### 5. Connect from Workstation to your Raspberry Pi
+1. Download VS Code for your local machine. You can select the link below for your respective operating system and follow the tutorial: [macOS](https://code.visualstudio.com/), [Linux](https://code.visualstudio.com/), [Windows](https://code.visualstudio.com/). 
+
+2. Once VS Code is downloaded, open the application and navigate to the Extensions tab on the upper left side of the window. Click the Extensions icon on the sidebar (or press <kbd>Ctrl</kbd> + <kbd>Shift</kbd> + <kbd>X</kbd>). Once in the Extensions tab, search for “Remote Development” and install the ssh extension published by Microsoft.
+
+3. Connect to Raspberry Pi via SSH in VS Code
+   - Press <kbd>Cmd</kbd> + <kbd>Shift</kbd> + <kbd>P</kbd> (Mac) or <kbd>Ctrl</kbd> + <kbd>Shift</kbd> + <kbd>P</kbd> (Windows) to open Command Palette.
+   - Type and select <kbd>Remote-SSH: Connect to Host...</kbd>
+   - Enter the SSH connection string: <kbd>ssh <user>@<IP Address></kbd>, where <kbd>IP</kbd> is the IP address of the raspberry pi you get via email notification or the local internet. <kbd>user</kbd> is the name previously configured when adding your email address
+   - Enter the default Password when prompted.
+   - After connecting, VS Code will prompt you to open a folder from your Pi. You can now edit files, run terminals, and develop just like local, but on your Raspberry Pi! 
+
 ## 🐞 Debugging
 
 If you haven't received an IP address email within **10 minutes** of powering on your Raspberry Pi, follow these troubleshooting steps:
@@ -206,22 +217,6 @@
 ```
 
 If problems persist, please [open an issue](https://github.com/neurobionics/robot-ci/issues). Note that networking issues can be complex and specific to your environment, but we'll do our best to assist.
-=======
-
-### 5. Connect from Workstation to your Raspberry Pi
-1. Download VS Code for your local machine. You can select the link below for your respective operating system and follow the tutorial: [macOS](https://code.visualstudio.com/), [Linux](https://code.visualstudio.com/), [Windows](https://code.visualstudio.com/). 
-
-2. Once VS Code is downloaded, open the application and navigate to the Extensions tab on the upper left side of the window. Click the Extensions icon on the sidebar (or press <kbd>Ctrl</kbd> + <kbd>Shift</kbd> + <kbd>X</kbd>). Once in the Extensions tab, search for “Remote Development” and install the ssh extension published by Microsoft.
-
-3. Connect to Raspberry Pi via SSH in VS Code
-   - Press <kbd>Cmd</kbd> + <kbd>Shift</kbd> + <kbd>P</kbd> (Mac) or <kbd>Ctrl</kbd> + <kbd>Shift</kbd> + <kbd>P</kbd> (Windows) to open Command Palette.
-   - Type and select <kbd>Remote-SSH: Connect to Host...</kbd>
-   - Enter the SSH connection string: <kbd>ssh <user>@<IP Address></kbd>, where <kbd>IP</kbd> is the IP address of the raspberry pi you get via email notification or the local internet. <kbd>user</kbd> is the name previously configured when adding your email address
-   - Enter the default Password when prompted.
-   - After connecting, VS Code will prompt you to open a folder from your Pi. You can now edit files, run terminals, and develop just like local, but on your Raspberry Pi! 
-
-
->>>>>>> 9d522c61
 
 ## 🌐 Network Behavior
 
