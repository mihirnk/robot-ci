# Extract usernames from EMAIL_ADDRESS and create users

# Install custom MOTD
INSTALL "./motd" "/etc/motd"
RUN bash -c "[ -f /etc/motd ] && cp /etc/motd /etc/motd.backup"

# Then create and run the script that reads from the file
RUN bash -c 'cat > /tmp/create_users.sh << "EOFSCRIPT"
#!/bin/bash
set -e

source /tmp/.env

if [ -z "${EMAIL_ADDRESS}" ]; then
    echo "EMAIL_ADDRESS: ${EMAIL_ADDRESS}"
    echo "Warning: No email addresses found in configuration. No users will be created."
    exit 0
fi

if [ -z "${ADMINPASSWORD}" ]; then
    echo "ADMINPASSWORD: ${ADMINPASSWORD}"
    echo "Warning: No admin password found in configuration. No users will be created."
    exit 0
fi

if [ -z "${OTHERUSERSPASSWORD}" ]; then
    echo "OTHERUSERSPASSWORD: ${OTHERUSERSPASSWORD}"
    echo "Warning: No user password found in configuration. No users will be created."
    exit 0
fi

# Function to setup MOTD for a user
setup_motd_for_user() {
    local username="$1"
    [ -f /etc/motd ] && ln -sf /etc/motd /home/${username}/.motd
    [ -f /home/${username}/.motd ] && echo "source /home/${username}/.motd" >> /home/${username}/.bash_profile
    echo "MOTD setup completed for user ${username}"
}

# Create dedicated admin recovery account first
echo "Creating admin recovery account..."
id -u "admin" &>/dev/null || useradd -m -s /bin/bash "admin"
usermod -aG sudo "admin"
echo "admin:${ADMINPASSWORD}" | chpasswd
usermod -aG dialout,i2c,spi,gpio "admin"

# Setup MOTD for admin user
setup_motd_for_user "admin"

# Add admin to AllowUsers in sshd_config for SSH access
if ! grep -q "^AllowUsers.*\badmin\b" /etc/ssh/sshd_config; then
    if grep -q "^AllowUsers" /etc/ssh/sshd_config; then
        sed -i "s/^AllowUsers.*/& \badmin\b/" /etc/ssh/sshd_config
    else
        echo "AllowUsers admin" >> /etc/ssh/sshd_config
    fi
fi
echo "Admin recovery account created successfully"

IFS="," read -ra emails <<< "${EMAIL_ADDRESS}"
for i in "${!emails[@]}"; do
    if [ -z "${emails[$i]}" ]; then
        continue
    fi
    
    username=$(echo "${emails[$i]}" | cut -d@ -f1)
    if [ -z "$username" ]; then
        echo "Warning: Could not extract username from ${emails[$i]}"
        continue
    fi
    
    # Create user if it does not exist
    id -u "${username}" &>/dev/null || useradd -m -s /bin/bash "${username}"
    
    # First email is admin (sudoer), others are regular users
    if [ $i -eq 0 ]; then
        groups "${username}" | grep -q sudo || usermod -aG sudo "${username}"
        # Set admin password
        echo "${username}:${ADMINPASSWORD}" | chpasswd
    else
        # Set regular user password
<<<<<<< HEAD
        echo "${username}:${OTHERUSERSPASSWORD}" | chpasswd
        # Add regular users to dialout group for serial port access
        usermod -aG dialout "${username}"
=======
        echo "${username}:${USERPASSWORD}" | chpasswd
>>>>>>> 8bea75bb
    fi

    # Add all users to dialout group for serial port access
    usermod -aG dialout,i2c,spi,gpio "${username}"
    
    # Setup MOTD for this user
    setup_motd_for_user "${username}"
    
    # Add user to AllowUsers in sshd_config for SSH access
    if ! grep -q "^AllowUsers.*${username}" /etc/ssh/sshd_config; then
        if grep -q "^AllowUsers" /etc/ssh/sshd_config; then
            sed -i "s/^AllowUsers.*/& ${username}/" /etc/ssh/sshd_config
        else
            echo "AllowUsers ${username}" >> /etc/ssh/sshd_config
        fi
    fi

    echo "User ${username} created successfully"
done

EOFSCRIPT

chmod +x /tmp/create_users.sh && /tmp/create_users.sh'<|MERGE_RESOLUTION|>--- conflicted
+++ resolved
@@ -79,13 +79,7 @@
         echo "${username}:${ADMINPASSWORD}" | chpasswd
     else
         # Set regular user password
-<<<<<<< HEAD
         echo "${username}:${OTHERUSERSPASSWORD}" | chpasswd
-        # Add regular users to dialout group for serial port access
-        usermod -aG dialout "${username}"
-=======
-        echo "${username}:${USERPASSWORD}" | chpasswd
->>>>>>> 8bea75bb
     fi
 
     # Add all users to dialout group for serial port access
