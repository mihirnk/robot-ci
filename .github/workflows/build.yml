--- conflicted
+++ resolved
@@ -24,13 +24,8 @@
                 description: "Password for the admin user"
                 required: true
                 default: raspberrypi
-<<<<<<< HEAD
             other_users_password:
-                description: "Password for All Other Users"
-=======
-            user_password:
                 description: "Default password for all the other users"
->>>>>>> 8bea75bb
                 required: true
                 default: raspberrypi
             wifi_ssid:
